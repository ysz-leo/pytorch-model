--- conflicted
+++ resolved
@@ -5,7 +5,7 @@
 models or training checkpoints against ImageNet or similarly organized image datasets. It prioritizes
 canonical PyTorch, standard Python style, and good performance. Repurpose as you see fit.
 
-Hacked together by / Copyright 2020 Ross Wightman (https://github.com/rwightman)
+Hacked together by Ross Wightman (https://github.com/rwightman)
 """
 import argparse
 import os
@@ -29,7 +29,7 @@
 from timm.utils import accuracy, AverageMeter, natural_key, setup_default_logging
 
 torch.backends.cudnn.benchmark = True
-logger = logging.getLogger(__name__)
+_logger = logging.getLogger('validate')
 
 
 parser = argparse.ArgumentParser(description='PyTorch ImageNet Validation')
@@ -117,7 +117,7 @@
         load_checkpoint(model, args.checkpoint, args.use_ema)
 
     param_count = sum([m.numel() for m in model.parameters()])
-    logger.info('Model %s created, param count: %d' % (args.model, param_count))
+    _logger.info('Model %s created, param count: %d' % (args.model, param_count))
 
     data_config = resolve_data_config(vars(args), model=model)
     model, test_time_pool = apply_test_time_pool(model, data_config, args)
@@ -195,13 +195,8 @@
             batch_time.update(time.time() - end)
             end = time.time()
 
-<<<<<<< HEAD
             if batch_idx % args.log_freq == 0:
-                logging.info(
-=======
-            if i % args.log_freq == 0:
-                logger.info(
->>>>>>> 1998bd31
+                _logger.info(
                     'Test: [{0:>4d}/{1}]  '
                     'Time: {batch_time.val:.3f}s ({batch_time.avg:.3f}s, {rate_avg:>7.2f}/s)  '
                     'Loss: {loss.val:>7.4f} ({loss.avg:>6.4f})  '
@@ -227,15 +222,9 @@
         param_count=round(param_count / 1e6, 2),
         img_size=data_config['input_size'][-1],
         cropt_pct=crop_pct,
-<<<<<<< HEAD
-        interpolation=data_config['interpolation']
-    ))
-    logging.info(' * Acc@1 {:.3f} ({:.3f}) Acc@5 {:.3f} ({:.3f})'.format(
-=======
-        interpolation=data_config['interpolation'])
-
-    logger.info(' * Acc@1 {:.3f} ({:.3f}) Acc@5 {:.3f} ({:.3f})'.format(
->>>>>>> 1998bd31
+        interpolation=data_config['interpolation']))
+
+    _logger.info(' * Acc@1 {:.3f} ({:.3f}) Acc@5 {:.3f} ({:.3f})'.format(
        results['top1'], results['top1_err'], results['top5'], results['top5_err']))
 
     return results
@@ -265,7 +254,7 @@
 
     if len(model_cfgs):
         results_file = args.results_file or './results-all.csv'
-        logger.info('Running bulk validation on these pretrained models: {}'.format(', '.join(model_names)))
+        _logger.info('Running bulk validation on these pretrained models: {}'.format(', '.join(model_names)))
         results = []
         try:
             start_batch_size = args.batch_size
